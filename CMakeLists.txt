project(ethereum)
cmake_minimum_required(VERSION 2.8)

cmake_policy(SET CMP0015 NEW)

# Initialize CXXFLAGS.
set(CMAKE_CXX_FLAGS                "-Wall -std=c++11")
set(CMAKE_CXX_FLAGS_DEBUG          "-O0 -g")
set(CMAKE_CXX_FLAGS_MINSIZEREL     "-Os -DNDEBUG")
set(CMAKE_CXX_FLAGS_RELEASE        "-O4 -DNDEBUG")
set(CMAKE_CXX_FLAGS_RELWITHDEBINFO "-O2 -g")

# Compiler-specific C++11 activation.
if ("${CMAKE_CXX_COMPILER_ID}" MATCHES "GNU")
	execute_process(
		COMMAND ${CMAKE_CXX_COMPILER} -dumpversion OUTPUT_VARIABLE GCC_VERSION)
	if (NOT (GCC_VERSION VERSION_GREATER 4.7 OR GCC_VERSION VERSION_EQUAL 4.7))
		message(FATAL_ERROR "${PROJECT_NAME} requires g++ 4.7 or greater.")
	endif ()
elseif ("${CMAKE_CXX_COMPILER_ID}" MATCHES "Clang")
	set(CMAKE_CXX_FLAGS "${CMAKE_CXX_FLAGS} -stdlib=libc++")
else ()
	message(FATAL_ERROR "Your C++ compiler does not support C++11.")
endif ()

# Override the cryptopp search until we can get the qmake stuff sorted.
#set(CRYPTOPP_INCLUDE_DIR "../cryptopp562" CACHE FILEPATH "" FORCE)
#set(CRYPTOPP_LIBRARIES "../cryptopp562" CACHE FILEPATH "" FORCE)

set(CRYPTOPP_INCLUDE_DIR CACHE FILEPATH "" FORCE)
set(CRYPTOPP_LIBRARIES CACHE FILEPATH "" FORCE)

# Look for availabe Crypto++ version and if it is >= 5.6.2
<<<<<<< HEAD
#if(CRYPTOPP_INCLUDE_DIR AND CRYPTOPP_LIBRARIES)
#	   set(CRYPTOPP_FOUND TRUE)
#	   message(STATUS "Found Crypto++: ${CRYPTOPP_INCLUDE_DIR}, ${CRYPTOPP_LIBRARIES}")
#else()
	   find_path(ID cryptlib.h
			   /usr/include/cryptopp
			   /usr/include/crypto++
			   /usr/local/include/cryptopp
			   /usr/local/include/crypto++
			   /opt/local/include/cryptopp
			   /opt/local/include/crypto++
			   )
	   find_library(LS NAMES cryptoppeth cryptopp
			   PATHS
			   /usr/lib
			   /usr/local/lib
			   /opt/local/lib
			   )

	   if(ID AND LS)
=======
if(EXISTS ${CRYPTOPP_INCLUDE_DIR} AND EXISTS ${CRYPTOPP_LIBRARIES})
	   set(CRYPTOPP_FOUND TRUE)
	   message(STATUS "Found Crypto++: ${CRYPTOPP_INCLUDE_DIR}, ${CRYPTOPP_LIBRARIES}")
else()
       unset(CRYPTOPP_INCLUDE_DIR CACHE)
       unset(CRYPTOPP_LIBRARIES CACHE)
       find_path(CRYPTOPP_INCLUDE_DIR cryptlib.h
               /usr/include/crypto++
               /usr/include/cryptopp
               /usr/local/include/crypto++
               /usr/local/include/cryptopp
               /opt/local/include/crypto++
               /opt/local/include/cryptopp
               )
       find_library(CRYPTOPP_LIBRARIES NAMES cryptopp
               PATHS
               /usr/lib
               /usr/local/lib
               /opt/local/lib
               )
       if(CRYPTOPP_INCLUDE_DIR AND CRYPTOPP_LIBRARIES)
>>>>>>> 0ab1df58
               set(CRYPTOPP_FOUND TRUE)
			   message(STATUS "Found Crypto++: ${ID}, ${LS}")
			   set(_CRYPTOPP_VERSION_HEADER ${ID}/config.h)
               if(EXISTS ${_CRYPTOPP_VERSION_HEADER})
                       file(STRINGS ${_CRYPTOPP_VERSION_HEADER} _CRYPTOPP_VERSION REGEX "^#define CRYPTOPP_VERSION[ \t]+[0-9]+$")
                       string(REGEX REPLACE "^#define CRYPTOPP_VERSION[ \t]+([0-9]+)" "\\1" _CRYPTOPP_VERSION ${_CRYPTOPP_VERSION})
                       if(${_CRYPTOPP_VERSION} LESS 562)
                               message(STATUS "Crypto++ version found is smaller than 5.6.2. We use ../cryptopp562")
                               set(CRYPTOPP_INCLUDE_DIR "../cryptopp562" CACHE FILEPATH "" FORCE)
                               set(CRYPTOPP_LIBRARIES "../cryptopp562" CACHE FILEPATH "" FORCE)
                       else()
								set(CRYPTOPP_INCLUDE_DIR ${ID}  CACHE FILEPATH "" FORCE)
							   set(CRYPTOPP_LIBRARIES ${LS}  CACHE FILEPATH "" FORCE)
							   message(STATUS "Crypto++ found and version greater or equal to 5.6.2")
                       endif()
               endif()
       else()
               set(CRYPTOPP_FOUND TRUE) # Ugly
               message(STATUS "Crypto++ not found. We use ../cryptopp562")
			   set(CRYPTOPP_INCLUDE_DIR "../cryptopp562" CACHE FILEPATH "" FORCE)
			   set(CRYPTOPP_LIBRARIES "../cryptopp562" CACHE FILEPATH "" FORCE)
        endif()
        mark_as_advanced(CRYPTOPP_INCLUDE_DIR CRYPTOPP_LIBRARIES)
#endif()

if(CRYPTOPP_FOUND)
	include_directories(${CRYPTOPP_INCLUDE_DIR})
	link_directories(${CRYPTOPP_LIBRARIES})
endif()

add_subdirectory(secp256k1)
add_subdirectory(libethereum)
add_subdirectory(test)
add_subdirectory(eth)<|MERGE_RESOLUTION|>--- conflicted
+++ resolved
@@ -23,87 +23,52 @@
 	message(FATAL_ERROR "Your C++ compiler does not support C++11.")
 endif ()
 
-# Override the cryptopp search until we can get the qmake stuff sorted.
-#set(CRYPTOPP_INCLUDE_DIR "../cryptopp562" CACHE FILEPATH "" FORCE)
-#set(CRYPTOPP_LIBRARIES "../cryptopp562" CACHE FILEPATH "" FORCE)
+# Look for available Crypto++ version and if it is >= 5.6.2
+find_path(ID cryptlib.h
+	/usr/include/cryptopp
+	/usr/include/crypto++
+	/usr/local/include/cryptopp
+	/usr/local/include/crypto++
+	/opt/local/include/cryptopp
+	/opt/local/include/crypto++
+	)
+find_library(LS NAMES cryptoppeth cryptopp
+	PATHS
+	/usr/lib
+	/usr/local/lib
+	/opt/local/lib
+	)
 
-set(CRYPTOPP_INCLUDE_DIR CACHE FILEPATH "" FORCE)
-set(CRYPTOPP_LIBRARIES CACHE FILEPATH "" FORCE)
+if(ID AND LS)
+	set(CRYPTOPP_FOUND TRUE)
+	message(STATUS "Found Crypto++: ${ID}, ${LS}")
+	set(_CRYPTOPP_VERSION_HEADER ${ID}/config.h)
+	if(EXISTS ${_CRYPTOPP_VERSION_HEADER})
+		file(STRINGS ${_CRYPTOPP_VERSION_HEADER} _CRYPTOPP_VERSION REGEX "^#define CRYPTOPP_VERSION[ \t]+[0-9]+$")
+		string(REGEX REPLACE "^#define CRYPTOPP_VERSION[ \t]+([0-9]+)" "\\1" _CRYPTOPP_VERSION ${_CRYPTOPP_VERSION})
+		if(${_CRYPTOPP_VERSION} LESS 562)
+			message(STATUS "System Crypto++ version found is smaller than 5.6.2.")
+		else()
+			set(CRYPTOPP_INCLUDE_DIR ${ID} CACHE FILEPATH "" FORCE)
+			set(CRYPTOPP_LIBRARIES ${LS} CACHE FILEPATH "" FORCE)
+			set(CRYPTOPP_FOUND TRUE)
+			message(STATUS "System Crypto++ found and version greater or equal to 5.6.2")
+		endif()
+	endif()
+endif()
 
-# Look for availabe Crypto++ version and if it is >= 5.6.2
-<<<<<<< HEAD
-#if(CRYPTOPP_INCLUDE_DIR AND CRYPTOPP_LIBRARIES)
-#	   set(CRYPTOPP_FOUND TRUE)
-#	   message(STATUS "Found Crypto++: ${CRYPTOPP_INCLUDE_DIR}, ${CRYPTOPP_LIBRARIES}")
-#else()
-	   find_path(ID cryptlib.h
-			   /usr/include/cryptopp
-			   /usr/include/crypto++
-			   /usr/local/include/cryptopp
-			   /usr/local/include/crypto++
-			   /opt/local/include/cryptopp
-			   /opt/local/include/crypto++
-			   )
-	   find_library(LS NAMES cryptoppeth cryptopp
-			   PATHS
-			   /usr/lib
-			   /usr/local/lib
-			   /opt/local/lib
-			   )
+if(NOT CRYPTOPP_FOUND)
+	message(STATUS "System Crypto++ not found, broken or too old. We use ../cryptopp562")
+	set(CRYPTOPP_INCLUDE_DIR "../cryptopp562" CACHE FILEPATH "" FORCE)
+	set(CRYPTOPP_LIBRARIES "../cryptopp562" CACHE FILEPATH "" FORCE)
+endif()
 
-	   if(ID AND LS)
-=======
-if(EXISTS ${CRYPTOPP_INCLUDE_DIR} AND EXISTS ${CRYPTOPP_LIBRARIES})
-	   set(CRYPTOPP_FOUND TRUE)
-	   message(STATUS "Found Crypto++: ${CRYPTOPP_INCLUDE_DIR}, ${CRYPTOPP_LIBRARIES}")
-else()
-       unset(CRYPTOPP_INCLUDE_DIR CACHE)
-       unset(CRYPTOPP_LIBRARIES CACHE)
-       find_path(CRYPTOPP_INCLUDE_DIR cryptlib.h
-               /usr/include/crypto++
-               /usr/include/cryptopp
-               /usr/local/include/crypto++
-               /usr/local/include/cryptopp
-               /opt/local/include/crypto++
-               /opt/local/include/cryptopp
-               )
-       find_library(CRYPTOPP_LIBRARIES NAMES cryptopp
-               PATHS
-               /usr/lib
-               /usr/local/lib
-               /opt/local/lib
-               )
-       if(CRYPTOPP_INCLUDE_DIR AND CRYPTOPP_LIBRARIES)
->>>>>>> 0ab1df58
-               set(CRYPTOPP_FOUND TRUE)
-			   message(STATUS "Found Crypto++: ${ID}, ${LS}")
-			   set(_CRYPTOPP_VERSION_HEADER ${ID}/config.h)
-               if(EXISTS ${_CRYPTOPP_VERSION_HEADER})
-                       file(STRINGS ${_CRYPTOPP_VERSION_HEADER} _CRYPTOPP_VERSION REGEX "^#define CRYPTOPP_VERSION[ \t]+[0-9]+$")
-                       string(REGEX REPLACE "^#define CRYPTOPP_VERSION[ \t]+([0-9]+)" "\\1" _CRYPTOPP_VERSION ${_CRYPTOPP_VERSION})
-                       if(${_CRYPTOPP_VERSION} LESS 562)
-                               message(STATUS "Crypto++ version found is smaller than 5.6.2. We use ../cryptopp562")
-                               set(CRYPTOPP_INCLUDE_DIR "../cryptopp562" CACHE FILEPATH "" FORCE)
-                               set(CRYPTOPP_LIBRARIES "../cryptopp562" CACHE FILEPATH "" FORCE)
-                       else()
-								set(CRYPTOPP_INCLUDE_DIR ${ID}  CACHE FILEPATH "" FORCE)
-							   set(CRYPTOPP_LIBRARIES ${LS}  CACHE FILEPATH "" FORCE)
-							   message(STATUS "Crypto++ found and version greater or equal to 5.6.2")
-                       endif()
-               endif()
-       else()
-               set(CRYPTOPP_FOUND TRUE) # Ugly
-               message(STATUS "Crypto++ not found. We use ../cryptopp562")
-			   set(CRYPTOPP_INCLUDE_DIR "../cryptopp562" CACHE FILEPATH "" FORCE)
-			   set(CRYPTOPP_LIBRARIES "../cryptopp562" CACHE FILEPATH "" FORCE)
-        endif()
-        mark_as_advanced(CRYPTOPP_INCLUDE_DIR CRYPTOPP_LIBRARIES)
-#endif()
+# Not really worth caching. We want to reevaluate anyway.
+mark_as_advanced(CRYPTOPP_INCLUDE_DIR CRYPTOPP_LIBRARIES)
 
-if(CRYPTOPP_FOUND)
-	include_directories(${CRYPTOPP_INCLUDE_DIR})
-	link_directories(${CRYPTOPP_LIBRARIES})
-endif()
+# Always "found", given last block.
+include_directories(${CRYPTOPP_INCLUDE_DIR})
+link_directories(${CRYPTOPP_LIBRARIES})
 
 add_subdirectory(secp256k1)
 add_subdirectory(libethereum)
